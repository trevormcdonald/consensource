[package]
name = "cert-registry-rest-api"
version = "0.1.0"


[dependencies]
bcrypt = "0.2"
clap = "2"
database = { path = "../database" }
diesel = { version = "1.0.0", features = ["postgres", "r2d2"] }
protobuf = "2"
rocket = "0.4.1"
<<<<<<< HEAD
# rocket_codegen = "0.3"
=======
>>>>>>> 44ce0af0
rocket_contrib = "0.4.1"
sawtooth-sdk = "0.1"
serde = "1.0"
serde_json = "1.0"
serde_derive = "1.0"
uuid = { version = "0.7", features = ["v4"] }
hyper = "0.12.0"
http = "0.1"
hyper-tls = "0.3.0"
futures = "0.1"
tokio-core = "0.1"
base64 = "0.9.3"
log = "0.4"
log4rs = "0.8"


# SSE Dependencies
hyper-sse = { git = "https://github.com/peterschwarz/hyper-sse.git", branch = "0.1-no-tokens" }
lazy_static  = "1"<|MERGE_RESOLUTION|>--- conflicted
+++ resolved
@@ -10,10 +10,6 @@
 diesel = { version = "1.0.0", features = ["postgres", "r2d2"] }
 protobuf = "2"
 rocket = "0.4.1"
-<<<<<<< HEAD
-# rocket_codegen = "0.3"
-=======
->>>>>>> 44ce0af0
 rocket_contrib = "0.4.1"
 sawtooth-sdk = "0.1"
 serde = "1.0"
