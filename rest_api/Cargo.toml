[package]
name = "cert-registry-rest-api"
version = "0.1.0"


[dependencies]
bcrypt = "0.2"
clap = "2"
database = { path = "../database" }
diesel = { version = "1.0.0", features = ["postgres", "r2d2"] }
protobuf = "2"
<<<<<<< HEAD
rocket = "0.4.1"
rocket_contrib = "0.4.1"
=======
rocket = "0.4"
rocket_contrib = "0.4"
>>>>>>> 0b0bb3e7
sawtooth-sdk = "0.1"
serde = "1.0"
serde_json = "1.0"
serde_derive = "1.0"
uuid = { version = "0.7", features = ["v4"] }
hyper = "0.12.0"
http = "0.1"
hyper-tls = "0.3.0"
futures = "0.1"
tokio-core = "0.1"
base64 = "0.9.3"
log = "0.4"
log4rs = "0.8"


# SSE Dependencies
hyper-sse = { git = "https://github.com/peterschwarz/hyper-sse.git", branch = "0.1-no-tokens" }
lazy_static  = "1"<|MERGE_RESOLUTION|>--- conflicted
+++ resolved
@@ -9,13 +9,8 @@
 database = { path = "../database" }
 diesel = { version = "1.0.0", features = ["postgres", "r2d2"] }
 protobuf = "2"
-<<<<<<< HEAD
 rocket = "0.4.1"
 rocket_contrib = "0.4.1"
-=======
-rocket = "0.4"
-rocket_contrib = "0.4"
->>>>>>> 0b0bb3e7
 sawtooth-sdk = "0.1"
 serde = "1.0"
 serde_json = "1.0"
